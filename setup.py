--- conflicted
+++ resolved
@@ -11,10 +11,7 @@
 from distutils.errors import DistutilsPlatformError, DistutilsExecError
 from distutils.core import Extension
 
-<<<<<<< HEAD
-=======
 
->>>>>>> 9597637a
 requirements = ["twisted", "pymongo"]
 try:
     import xml.etree.ElementTree
@@ -33,11 +30,7 @@
 
 setup(
     name="txmongo",
-<<<<<<< HEAD
     version="0.4",
-=======
-    version="0.3.99.1",
->>>>>>> 9597637a
     description="Asynchronous Python driver for MongoDB <http://www.mongodb.org>",
     author="Alexandre Fiori, Christian Hergert",
     author_email="fiorix@gmail.com, chris@dronelabs.com",
