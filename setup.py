--- conflicted
+++ resolved
@@ -27,70 +27,9 @@
 else:
    build_errors = (CCompilerError, DistutilsExecError, DistutilsPlatformError)
 
-<<<<<<< HEAD
-
-class custom_build_ext(build_ext):
-    """Allow C extension building to fail.
-
-    The C extension speeds up BSON encoding, but is not essential.
-    """
-
-    warning_message = """
-**************************************************************
-WARNING: %s could not
-be compiled. No C extensions are essential for PyMongo to run,
-although they do result in significant speed improvements.
-
-%s
-**************************************************************
-"""
-
-    def run(self):
-        try:
-            build_ext.run(self)
-        except DistutilsPlatformError, e:
-            print e
-            print self.warning_message % ("Extension modules",
-                                          "There was an issue with your "
-                                          "platform configuration - see above.")
-
-    def build_extension(self, ext):
-        if sys.version_info[:3] >= (2, 4, 0):
-            try:
-                build_ext.build_extension(self, ext)
-            except build_errors, e:
-                print e
-                print self.warning_message % ("The %s extension module" % ext.name,
-                                              "Above is the ouput showing how "
-                                              "the compilation failed.")
-        else:
-            print self.warning_message % ("The %s extension module" % ext.name,
-                                          "Please use Python >= 2.4 to take "
-                                          "advantage of the extension.")
-
-c_ext = Feature(
-    "optional C extension",
-    standard=True,
-    ext_modules=[Extension('txmongo._pymongo._cbson',
-                            include_dirs=['txmongo/_pymongo'],
-                            sources=['txmongo/_pymongo/_cbsonmodule.c',
-                                     'txmongo/_pymongo/time_helpers.c',
-                                     'txmongo/_pymongo/encoding_helpers.c'])])
-
-if "--no_ext" in sys.argv:
-    sys.argv = [x for x in sys.argv if x != "--no_ext"]
-    features = {}
-else:
-    features = {"c-ext": c_ext}
-
 setup(
     name="txmongo",
     version="0.4",
-=======
-setup(
-    name="txmongo",
-    version="0.3.99",
->>>>>>> 2b496f5c
     description="Asynchronous Python driver for MongoDB <http://www.mongodb.org>",
     author="Alexandre Fiori, Christian Hergert",
     author_email="fiorix@gmail.com, chris@dronelabs.com",
