--- conflicted
+++ resolved
@@ -64,19 +64,14 @@
 UPDATE_MULTI = 1 << 1
 
 Msg = namedtuple('Msg', ['len', 'request_id', 'response_to', 'opcode', 'message'])
-<<<<<<< HEAD
-
-class KillCursors(namedtuple('KillCursors', ['len', 'request_id', 'response_to', 'opcode', 'zero', 'n_cursors', 'cursors'])):
+
+class KillCursors(namedtuple('KillCursors', ['len', 'request_id', 'response_to', 'opcode',
+                                             'zero', 'n_cursors', 'cursors'])):
     def __new__(cls, len=0, request_id=0, response_to=0, opcode=OP_KILL_CURSORS,
                 zero=0, n_cursors=0, cursors=None):
         n_cursors = __builtins__['len'](cursors)
         return super(KillCursors, cls).__new__(cls, len, request_id, response_to,
-                                            opcode, zero, n_cursors, cursors)
-=======
-KillCursors = namedtuple('KillCursors',
-                         ['len', 'request_id', 'response_to', 'opcode', 'zero', 'n_cursors',
-                          'cursors'])
->>>>>>> 753e7353
+                                               opcode, zero, n_cursors, cursors)
 
 
 class Delete(namedtuple('Delete',
